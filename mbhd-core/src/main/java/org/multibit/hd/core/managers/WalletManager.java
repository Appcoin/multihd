package org.multibit.hd.core.managers;

import com.google.common.base.Charsets;
import com.google.common.base.Optional;
import com.google.common.base.Preconditions;
import com.google.common.base.Strings;
import com.google.common.collect.ImmutableList;
import com.google.common.collect.Lists;
import com.google.common.io.Files;
import com.google.common.primitives.Bytes;
import com.google.common.util.concurrent.FutureCallback;
import com.google.common.util.concurrent.Futures;
import com.google.common.util.concurrent.ListenableFuture;
import com.google.common.util.concurrent.ListeningExecutorService;
import org.bitcoinj.core.*;
import org.bitcoinj.crypto.*;
import org.bitcoinj.script.Script;
import org.bitcoinj.store.BlockStore;
import org.bitcoinj.store.BlockStoreException;
import org.bitcoinj.store.UnreadableWalletException;
import org.bitcoinj.store.WalletProtobufSerializer;
import org.bitcoinj.wallet.DeterministicSeed;
import org.bitcoinj.wallet.Protos;
import org.joda.time.DateTime;
import org.multibit.hd.brit.crypto.AESUtils;
import org.multibit.hd.brit.dto.FeeState;
import org.multibit.hd.brit.extensions.MatcherResponseWalletExtension;
import org.multibit.hd.brit.extensions.SendFeeDtoWalletExtension;
import org.multibit.hd.brit.seed_phrase.Bip39SeedPhraseGenerator;
import org.multibit.hd.brit.seed_phrase.SeedPhraseGenerator;
import org.multibit.hd.brit.services.FeeService;
import org.multibit.hd.brit.services.TransactionSentBySelfProvider;
import org.multibit.hd.core.concurrent.SafeExecutors;
import org.multibit.hd.core.config.Configurations;
import org.multibit.hd.core.config.Yaml;
import org.multibit.hd.core.crypto.EncryptedFileReaderWriter;
import org.multibit.hd.core.dto.*;
import org.multibit.hd.core.events.CoreEvents;
import org.multibit.hd.core.events.ShutdownEvent;
import org.multibit.hd.core.events.TransactionSeenEvent;
import org.multibit.hd.core.exceptions.ExceptionHandler;
import org.multibit.hd.core.exceptions.WalletLoadException;
import org.multibit.hd.core.exceptions.WalletVersionException;
import org.multibit.hd.core.files.SecureFiles;
import org.multibit.hd.core.services.BackupService;
import org.multibit.hd.core.services.BitcoinNetworkService;
import org.multibit.hd.core.services.CoreServices;
import org.multibit.hd.core.utils.BitcoinNetwork;
import org.slf4j.Logger;
import org.slf4j.LoggerFactory;
import org.spongycastle.crypto.params.KeyParameter;

import javax.annotation.Nullable;
import java.io.*;
import java.security.NoSuchAlgorithmException;
import java.security.SecureRandom;
import java.util.ArrayList;
import java.util.Arrays;
import java.util.Date;
import java.util.List;
import java.util.concurrent.Callable;
import java.util.concurrent.TimeUnit;
import java.util.regex.Pattern;

import static org.multibit.hd.core.dto.WalletId.*;

/**
 * <p>Manager to provide the following to core users:</p>
 * <ul>
 * <li>create wallet</li>
 * <li>save wallet wallet</li>
 * <li>load wallet wallet</li>
 * <li>tracks the current wallet and the list of wallet directories</li>
 * </ul>
 * <p/>
 * TODO (GR) Consider renaming/restructuring this to Wallets since it provides tools for multiple wallets and allow for BitcoinNetwork injection
 */
public enum WalletManager implements WalletEventListener {

  INSTANCE {
    @Override
    public void onCoinsReceived(Wallet wallet, Transaction tx, Coin prevBalance, Coin newBalance) {
      // Emit an event so that GUI elements can update as required
      Coin value = tx.getValue(wallet);
      CoreEvents.fireTransactionSeenEvent(new TransactionSeenEvent(tx, value));
    }

    @Override
    public void onCoinsSent(Wallet wallet, Transaction tx, Coin prevBalance, Coin newBalance) {
      // Emit an event so that GUI elements can update as required
      Coin value = tx.getValue(wallet);
      CoreEvents.fireTransactionSeenEvent(new TransactionSeenEvent(tx, value));
    }

    @Override
    public void onReorganize(Wallet wallet) {

    }

    @Override
    public void onTransactionConfidenceChanged(Wallet wallet, Transaction tx) {
      // Emit an event so that GUI elements can update as required
      Coin value = tx.getValue(wallet);
      CoreEvents.fireTransactionSeenEvent(new TransactionSeenEvent(tx, value));
    }

    @Override
    public void onWalletChanged(Wallet wallet) {

    }

    @Override
    public void onKeysAdded(List<ECKey> keys) {

    }

    @Override
    public void onScriptsChanged(Wallet wallet, List<Script> scripts, boolean isAddingScripts) {

    }
  };

  private static final int AUTO_SAVE_DELAY = 30000; // milliseconds

  // TODO (GR) Refactor this to be injected
  private static final NetworkParameters networkParameters = BitcoinNetwork.current().get();

  private static final Logger log = LoggerFactory.getLogger(WalletManager.class);

  public static final String EARLIEST_HD_WALLET_DATE = "2014-10-01"; // TODO refine this

  public static final String WALLET_DIRECTORY_PREFIX = "mbhd";
  // The format of the wallet directories is WALLET_DIRECTORY_PREFIX + a wallet id.
  // A wallet id is 5 groups of 4 bytes in lowercase hex, with a "-' separator e.g. mbhd-11111111-22222222-33333333-44444444-55555555
  private static final String REGEX_FOR_WALLET_DIRECTORY = "^"
    + WALLET_DIRECTORY_PREFIX
    + WALLET_ID_SEPARATOR
    + "[0-9a-f]{8}"
    + WALLET_ID_SEPARATOR
    + "[0-9a-f]{8}"
    + WALLET_ID_SEPARATOR
    + "[0-9a-f]{8}"
    + WALLET_ID_SEPARATOR
    + "[0-9a-f]{8}"
    + WALLET_ID_SEPARATOR
    + "[0-9a-f]{8}$";

  private static final Pattern walletDirectoryPattern = Pattern.compile(REGEX_FOR_WALLET_DIRECTORY);

  /**
   * The wallet version number for protobuf encrypted wallets - compatible with MultiBit Classic
   */
  public static final int MBHD_WALLET_VERSION = 1;
  public static final String MBHD_WALLET_PREFIX = "mbhd";
  public static final String MBHD_WALLET_SUFFIX = ".wallet";
  public static final String MBHD_AES_SUFFIX = ".aes";
  public static final String MBHD_SUMMARY_SUFFIX = ".yaml";
  public static final String MBHD_WALLET_NAME = MBHD_WALLET_PREFIX + MBHD_WALLET_SUFFIX;

  public static final String MBHD_SUMMARY_NAME = MBHD_WALLET_PREFIX + MBHD_SUMMARY_SUFFIX;

  public static final int LOOK_AHEAD_SIZE = 50; // A smaller look ahead size than the bitcoinj default of 100 (speeds up syncing as te bloom filters are smaller)

  private Optional<WalletSummary> currentWalletSummary = Optional.absent();

  private static final SecureRandom random = new SecureRandom();

  /**
   * The initialisation vector to use for AES encryption of output files (such as wallets)
   * There is no particular significance to the value of these bytes
   */
  public static final byte[] AES_INITIALISATION_VECTOR = new byte[]{(byte) 0xa3, (byte) 0x44, (byte) 0x39, (byte) 0x1f, (byte) 0x53, (byte) 0x83, (byte) 0x11,
    (byte) 0xb3, (byte) 0x29, (byte) 0x54, (byte) 0x86, (byte) 0x16, (byte) 0xc4, (byte) 0x89, (byte) 0x72, (byte) 0x3e};

  /**
   * The salt used for deriving the KeyParameter from the credentials in AES encryption for wallets
   */
  public static final byte[] SCRYPT_SALT = new byte[]{(byte) 0x35, (byte) 0x51, (byte) 0x03, (byte) 0x80, (byte) 0x75, (byte) 0xa3, (byte) 0xb0, (byte) 0xc5};

  private FeeService feeService;

  private ListeningExecutorService walletExecutorService = null;

  /**
   * Open the given wallet and hook it up to the blockchain and peergroup so that it receives notifications
   *
   * @param applicationDataDirectory The application data directory
   * @param walletId                 The wallet ID to locate the wallet
   * @param password                 The credentials to use to decrypt the wallet
   *
   * @return The wallet summary if found
   */
  public Optional<WalletSummary> openWalletFromWalletId(File applicationDataDirectory, WalletId walletId, CharSequence password) throws WalletLoadException {
    log.debug("openWalletFromWalletId called");
    Preconditions.checkNotNull(walletId, "'walletId' must be present");
    Preconditions.checkNotNull(password, "'credentials' must be present");

    this.currentWalletSummary = Optional.absent();

    // Ensure BackupManager knows where the wallets are
    BackupManager.INSTANCE.setApplicationDataDirectory(applicationDataDirectory);

    // Work out the list of available wallets in the application data directory
    List<File> walletDirectories = findWalletDirectories(applicationDataDirectory);

    // If a wallet directory is present try to load the wallet
    if (!walletDirectories.isEmpty()) {
      String walletIdPath = walletId.toFormattedString();
      // Match the wallet directory to the wallet data
      for (File walletDirectory : walletDirectories) {

        verifyWalletDirectory(walletDirectory);

        String walletDirectoryPath = walletDirectory.getAbsolutePath();
        if (walletDirectoryPath.contains(walletIdPath)) {
          // Found the required wallet directory - attempt to present the wallet
          WalletSummary walletSummary = loadFromWalletDirectory(walletDirectory, password);
          setCurrentWalletSummary(walletSummary);

          // Add it to the Bitcoin network services blockchain and peergroup
          CoreServices.getOrCreateBitcoinNetworkService().addWalletToBlockChain(walletSummary.getWallet());
          CoreServices.getOrCreateBitcoinNetworkService().addWalletToPeerGroup(walletSummary.getWallet());

          try {
            // Wallet is now created - finish off other configuration
            updateConfigurationAndCheckSync(createWalletRoot(walletId), walletDirectory, walletSummary, false);
          } catch (IOException ioe) {
            throw new WalletLoadException("Cannot load wallet with id: " + walletId, ioe);
          }

          break;
        }
      }
    } else {
      currentWalletSummary = Optional.absent();
    }

    return currentWalletSummary;
  }

  /**
   * <p>Create a MBHD soft wallet from a seed.</p>
   * <p>This is stored in the specified directory.</p>
   * <p>The name of the wallet directory is derived from the seed.</p>
   * <p>If the wallet file already exists it is loaded and returned</p>
   * <p>Auto-save is hooked up so that the wallet is saved on modification</p>
   * <p>Synchronization is begun if required</p>
   *
   * @param applicationDataDirectory The application data directory containing the wallet
   * @param seed                     The seed phrase to initialise the wallet
   * @param creationTimeInSeconds    The creation time of the wallet, in seconds since epoch
   * @param password                 The credentials to use to encrypt the wallet - if null then the wallet is not loaded
   * @param name                     The wallet name
   * @param notes                    Public notes associated with the wallet
   *
   * @return Wallet summary containing the wallet object and the walletId (used in storage etc)
   *
   * @throws IllegalStateException  if applicationDataDirectory is incorrect
   * @throws WalletLoadException    if there is already a wallet created but it could not be loaded
   * @throws WalletVersionException if there is already a wallet but the wallet version cannot be understood
   */
  public WalletSummary getOrCreateMBHDSoftWalletSummaryFromSeed(
    File applicationDataDirectory,
    byte[] seed,
    long creationTimeInSeconds,
    String password,
    String name,
    String notes
  ) throws WalletLoadException, WalletVersionException, IOException {
    log.debug("getOrCreateMBHDSoftWalletSummaryFromSeed called");
    final WalletSummary walletSummary;

    // Create a wallet id from the seed to work out the wallet root directory
    final WalletId walletId = new WalletId(seed);
    String walletRoot = createWalletRoot(walletId);

    final File walletDirectory = WalletManager.getOrCreateWalletDirectory(applicationDataDirectory, walletRoot);
    log.debug("Wallet directory:\n'{}'", walletDirectory.getAbsolutePath());

    final File walletFile = new File(walletDirectory.getAbsolutePath() + File.separator + MBHD_WALLET_NAME);
    final File walletFileWithAES = new File(walletDirectory.getAbsolutePath() + File.separator + MBHD_WALLET_NAME + MBHD_AES_SUFFIX);

    boolean saveWalletYaml = false;
    if (walletFileWithAES.exists()) {
      log.debug("Discovered AES encrypted wallet file. Loading...");

      // There is already a wallet created with this root - if so load it and return that
      walletSummary = loadFromWalletDirectory(walletDirectory, password);

      walletSummary.setWalletType(WalletType.MBHD_SOFT_WALLET);
      setCurrentWalletSummary(walletSummary);
    } else {
      // Wallet file does not exist so create it below the known good wallet directory
      log.debug("Creating new wallet file...");

      // Create a wallet using the seed (no salt passphrase)
      DeterministicSeed deterministicSeed = new DeterministicSeed(seed, "", creationTimeInSeconds);
      Wallet walletToReturn = Wallet.fromSeed(networkParameters, deterministicSeed);
      walletToReturn.setKeychainLookaheadSize(LOOK_AHEAD_SIZE);
      walletToReturn.encrypt(password);
      walletToReturn.setVersion(MBHD_WALLET_VERSION);

      // Save it now to ensure it is on the disk
      walletToReturn.saveToFile(walletFile);
      EncryptedFileReaderWriter.makeAESEncryptedCopyAndDeleteOriginal(walletFile, password);

      // Create a new wallet summary
      walletSummary = new WalletSummary(walletId, walletToReturn);
      walletSummary.setName(name);
      walletSummary.setNotes(notes);
      walletSummary.setPassword(password);
      walletSummary.setWalletType(WalletType.MBHD_SOFT_WALLET);
      walletSummary.setWalletFile(walletFile);
      setCurrentWalletSummary(walletSummary);

      // Save the wallet YAML
      saveWalletYaml = true;

      try {
        WalletManager.writeEncryptedPasswordAndBackupKey(walletSummary, seed, password);
      } catch (NoSuchAlgorithmException e) {
        throw new WalletLoadException("could not store encrypted credentials and backup AES key", e);
      }
    }

    // Wallet is now created - finish off other configuration and check if wallet needs syncing
    updateConfigurationAndCheckSync(walletRoot, walletDirectory, walletSummary, saveWalletYaml);

    return walletSummary;
  }

  /**
   * Create a Trezor hard wallet from an HD root node.
   * <p/>
   * This is stored in the specified application directory.
   * The name of the wallet directory is derived from the rootNode.
   * <p/>
   * If the wallet file already exists it is loaded and returned
   * <p/>
   * Auto-save is hooked up so that the wallet is saved on modification
   *
   * @param applicationDataDirectory The application data directory containing the wallet
   * @param rootNode                 The root node that will be used to initialise the wallet (e.g. a BIP44 node)
   * @param creationTimeInSeconds    The creation time of the wallet, in seconds since epoch
   * @param password                 The credentials to use to encrypt the wallet - if null then the wallet is not loaded
   * @param name                     The wallet name
   * @param notes                    Public notes associated with the wallet
   *
   * @return Wallet summary containing the wallet object and the walletId (used in storage etc)
   *
   * @throws IllegalStateException  if applicationDataDirectory is incorrect
   * @throws WalletLoadException    if there is already a wallet created but it could not be loaded
   * @throws WalletVersionException if there is already a wallet but the wallet version cannot be understood
   */
  public WalletSummary getOrCreateTrezorHardWalletSummaryFromRootNode(
    File applicationDataDirectory,
    DeterministicKey rootNode,
    long creationTimeInSeconds,
    String password,
    String name,
    String notes
  ) throws WalletLoadException, WalletVersionException, IOException {

    log.debug("getOrCreateTrezorHardWalletSummaryFromRootNode called");

    // Create a wallet id from the rootNode to work out the wallet root directory
    final WalletId walletId = new WalletId(rootNode.getIdentifier());
    String walletRoot = createWalletRoot(walletId);

    final File walletDirectory = WalletManager.getOrCreateWalletDirectory(applicationDataDirectory, walletRoot);
    final File walletFile = new File(walletDirectory.getAbsolutePath() + File.separator + MBHD_WALLET_NAME);
    final File walletFileWithAES = new File(walletDirectory.getAbsolutePath() + File.separator + MBHD_WALLET_NAME + MBHD_AES_SUFFIX);

    WalletSummary walletSummary = null;

    if (walletFileWithAES.exists()) {
      try {
        // There is already a wallet created with this root - if so load it and return that
        log.debug("Opening AES wallet:\n'{}'", walletFileWithAES.getAbsolutePath());
        walletSummary = loadFromWalletDirectory(walletDirectory, password);
      } catch (WalletLoadException e) {
        // Failed to decrypt the existing wallet/backups
        log.error("Failed to load from wallet directory.");
      }
    } else {
      log.debug("Wallet file does not exist. Creating...");

      // Create the containing directory if it does not exist
      if (!walletDirectory.exists()) {
        if (!walletDirectory.mkdir()) {
          throw new IllegalStateException("The directory for the wallet '" + walletDirectory.getAbsoluteFile() + "' could not be created");
        }
      }

      // Create a wallet using the root node
      DeterministicKey rootNodePubOnly = rootNode.getPubOnly();
      log.debug("Watching wallet based on: {}", rootNodePubOnly);

      Wallet walletToReturn = Wallet.fromWatchingKey(networkParameters, rootNodePubOnly, creationTimeInSeconds, rootNodePubOnly.getPath());
      walletToReturn.setKeychainLookaheadSize(LOOK_AHEAD_SIZE);
      walletToReturn.setVersion(MBHD_WALLET_VERSION);

      // Save it now to ensure it is on the disk
      walletToReturn.saveToFile(walletFile);
      EncryptedFileReaderWriter.makeAESEncryptedCopyAndDeleteOriginal(walletFile, password);

      // Create a new wallet summary
      walletSummary = new WalletSummary(walletId, walletToReturn);
    }

    if (walletSummary != null) {
      walletSummary.setWalletType(WalletType.TREZOR_HARD_WALLET);
      walletSummary.setWalletFile(walletFile);
      walletSummary.setName(name);
      walletSummary.setNotes(notes);
      walletSummary.setPassword(password);

      setCurrentWalletSummary(walletSummary);
    }

    // Wallet is now created - finish off other configuration and check if wallet needs syncing
    // (Always save the wallet yaml as there was a bug in early Trezor wallets where it was not written out)
    updateConfigurationAndCheckSync(walletRoot, walletDirectory, walletSummary, true);

    return walletSummary;
  }

  /**
   * Create a Trezor soft wallet from a seed phrase
   * <p/>
   * This is stored in the specified application directory.
   * The name of the wallet directory is derived from the rootNode.
   * <p/>
   * If the wallet file already exists it is loaded and returned
   * <p/>
   * Auto-save is hooked up so that the wallet is saved on modification
   *
   * @param applicationDataDirectory The application data directory containing the wallet
   * @param seedPhrase               The BIP39 seed phrase to use to initialise the walelt
   * @param creationTimeInSeconds    The creation time of the wallet, in seconds since epoch
   * @param password                 The credentials to use to encrypt the wallet - if null then the wallet is not loaded
   * @param name                     The wallet name
   * @param notes                    Public notes associated with the wallet
   *
   * @return Wallet summary containing the wallet object and the walletId (used in storage etc)
   *
   * @throws IllegalStateException  if applicationDataDirectory is incorrect
   * @throws WalletLoadException    if there is already a wallet created but it could not be loaded
   * @throws WalletVersionException if there is already a wallet but the wallet version cannot be understood
   */
  public WalletSummary getOrCreateTrezorSoftWalletSummaryFromSeedPhrase(
    File applicationDataDirectory,
    String seedPhrase,
    long creationTimeInSeconds,
    String password,
    String name,
    String notes
  ) throws UnreadableWalletException, WalletLoadException, WalletVersionException, IOException {

    log.debug("getOrCreateTrezorSoftWalletSummaryFromSeedPhrase called");

    // Create a wallet id from the seed to work out the wallet root directory
    SeedPhraseGenerator seedGenerator = new Bip39SeedPhraseGenerator();
    List<String> seedPhraseList = Bip39SeedPhraseGenerator.split(seedPhrase);
    byte[] seed = seedGenerator.convertToSeed(seedPhraseList);

    final WalletId walletId = new WalletId(seed, WALLET_ID_SALT_USED_IN_SCRYPT_FOR_TREZOR_WALLETS);
    String walletRoot = createWalletRoot(walletId);

    final File walletDirectory = WalletManager.getOrCreateWalletDirectory(applicationDataDirectory, walletRoot);
    final File walletFile = new File(walletDirectory.getAbsolutePath() + File.separator + MBHD_WALLET_NAME);
    final File walletFileWithAES = new File(walletDirectory.getAbsolutePath() + File.separator + MBHD_WALLET_NAME + MBHD_AES_SUFFIX);

    WalletSummary walletSummary = null;

    if (walletFileWithAES.exists()) {
      try {
        // There is already a wallet created with this root - if so load it and return that
        log.debug("A wallet with name {} exists. Opening...", walletFileWithAES.getAbsolutePath());
        walletSummary = loadFromWalletDirectory(walletDirectory, password);
      } catch (WalletLoadException e) {
        // Failed to decrypt the existing wallet/backups
        log.error("Failed to load from wallet directory.");
      }
    } else {
      log.debug("Wallet file does not exist. Creating...");

      // Create the containing directory if it does not exist
      if (!walletDirectory.exists()) {
        if (!walletDirectory.mkdir()) {
          throw new IllegalStateException("The directory for the wallet '" + walletDirectory.getAbsoluteFile() + "' could not be created");
        }
      }

      // Trezor uses BIP-44
      // BIP-44 starts from M/44'/0'/0' for soft wallets
      List<ChildNumber> trezorRootNodePathList = new ArrayList<>();
      trezorRootNodePathList.add(new ChildNumber(44 | ChildNumber.HARDENED_BIT));
      trezorRootNodePathList.add(new ChildNumber(ChildNumber.HARDENED_BIT));

      DeterministicKey trezorRootNode = HDKeyDerivation.createRootNodeWithPrivateKey(ImmutableList.copyOf(trezorRootNodePathList), seed);

      // Create a KeyCrypter to encrypt the waller
      KeyCrypterScrypt keyCrypterScrypt = new KeyCrypterScrypt(EncryptedFileReaderWriter.makeScryptParameters(WalletManager.SCRYPT_SALT));

      // Create a wallet using the seed phrase and Trezor root node
      DeterministicSeed deterministicSeed = new DeterministicSeed(seed, seedPhraseList, creationTimeInSeconds);

      Wallet walletToReturn = Wallet.fromSeed(networkParameters, deterministicSeed, trezorRootNode.getPath(), password, keyCrypterScrypt);
      walletToReturn.setKeychainLookaheadSize(LOOK_AHEAD_SIZE);
      walletToReturn.setVersion(MBHD_WALLET_VERSION);

      // Save it now to ensure it is on the disk
      walletToReturn.saveToFile(walletFile);
      EncryptedFileReaderWriter.makeAESEncryptedCopyAndDeleteOriginal(walletFile, password);

      // Create a new wallet summary
      walletSummary = new WalletSummary(walletId, walletToReturn);
    }

    if (walletSummary != null) {
      walletSummary.setWalletType(WalletType.TREZOR_SOFT_WALLET);
      walletSummary.setWalletFile(walletFile);
      walletSummary.setName(name);
      walletSummary.setNotes(notes);
      walletSummary.setPassword(password);

      setCurrentWalletSummary(walletSummary);
    }

    // Wallet is now created - finish off other configuration and check if wallet needs syncing
    // (Always save the wallet yaml as there was a bug in early Trezor wallets where it was not written out)
    updateConfigurationAndCheckSync(walletRoot, walletDirectory, walletSummary, true);

    return walletSummary;
  }


  /**
   * Update configuration with new wallet information
   */
  private void updateConfigurationAndCheckSync(String walletRoot, File walletDirectory, WalletSummary walletSummary, boolean saveWalletYaml) throws IOException {
    if (saveWalletYaml) {
      File walletSummaryFile = WalletManager.getOrCreateWalletSummaryFile(walletDirectory);
      log.debug("Writing wallet YAML to file:\n'{}'", walletSummaryFile.getAbsolutePath());
      WalletManager.updateWalletSummary(walletSummaryFile, walletSummary);
    }

    if (Configurations.currentConfiguration != null) {
      Configurations.currentConfiguration.getWallet().setCurrentWalletRoot(walletRoot);
    }

    // See if there is a checkpoints file - if not then get the InstallationManager to copy one in
    File checkpointsFile = new File(walletDirectory.getAbsolutePath() + File.separator + InstallationManager.MBHD_PREFIX + InstallationManager.CHECKPOINTS_SUFFIX);
    InstallationManager.copyCheckpointsTo(checkpointsFile);

    // Set up auto-save on the wallet.
    addAutoSaveListener(walletSummary.getWallet(), walletSummary.getWalletFile());

    // Check if the wallet needs to sync
    checkIfWalletNeedsToSync(walletSummary);
  }

  /**
   * Check if the wallet needs to sync and, if so, work out the sync date and fire off the synchronise
   *
   * @param walletSummary The wallet summary containing the wallet that may need syncing
   */
  private void checkIfWalletNeedsToSync(WalletSummary walletSummary) {
    // See if the wallet and blockstore are at the same height - in which case perform a regular download blockchain
    // Else perform a sync from the last seen block date to ensure all tx are seen
    log.debug("Seeing if wallet needs to sync");
    if (walletSummary != null) {
      Wallet walletBeingReturned = walletSummary.getWallet();

      if (walletBeingReturned == null) {
        log.debug("There is no wallet to examine");
      } else {

        boolean performRegularSync = false;
        BlockStore blockStore = null;
        try {
          // Make sure the block store is open
          BitcoinNetworkService bitcoinNetworkService = CoreServices.getOrCreateBitcoinNetworkService();
          log.debug("bitcoinNetworkService = {}", bitcoinNetworkService);

          int walletBlockHeight = walletBeingReturned.getLastBlockSeenHeight();
          log.debug("Wallet lastBlockSeenHeight is {}", walletBlockHeight);

          // Open the blockstore with no checkpointing (this is to get the height
          blockStore = bitcoinNetworkService.openBlockStore(InstallationManager.getOrCreateApplicationDataDirectory(), Optional.<Date>absent());
          log.debug("blockStore = {}", blockStore);

          int blockStoreBlockHeight = -2;  // -2 is just a dummy value
          if (blockStore != null) {
            StoredBlock chainHead = blockStore.getChainHead();
            blockStoreBlockHeight = chainHead == null ? -2 : chainHead.getHeight();

          }
          log.debug("The blockStore is at height {}", blockStoreBlockHeight);
          if (walletBlockHeight > 0 && walletBlockHeight == blockStoreBlockHeight) {
            // Regular sync is ok - no need to checkpoint
            log.debug("Will perform a regular sync");
            performRegularSync = true;
          }
        } catch (BlockStoreException bse) {
          // Carry on - it's just logging
          bse.printStackTrace();
        } finally {
          // Close the blockstore - it will get opened again later but may or may not be checkpointed
          if (blockStore != null) {
            try {
              blockStore.close();
            } catch (BlockStoreException bse) {
              bse.printStackTrace();
            }
          }
        }

        if (performRegularSync) {
          synchroniseWallet(Optional.<Date>absent());
        } else {
          // Work out the date to sync from from the last block seen, the earliest key creation date and the earliest HD wallet date
          log.debug("The lastBlockSeenTime = {}. EarliestKeyCreationDate = {}", walletBeingReturned.getLastBlockSeenTime(), walletBeingReturned.getEarliestKeyCreationTime());
          DateTime syncDate = null;

          if (walletBeingReturned.getLastBlockSeenTime() != null) {
            syncDate = new DateTime(walletBeingReturned.getLastBlockSeenTime());
          }
          if (walletBeingReturned.getEarliestKeyCreationTime() != -1) {
            DateTime keyCreationTime = new DateTime(walletBeingReturned.getEarliestKeyCreationTime());
            if (syncDate == null) {
              syncDate = keyCreationTime;
            } else {
              syncDate = keyCreationTime.isBefore(syncDate) ? syncDate : keyCreationTime;
            }
          }

          DateTime earliestHDWalletDate = DateTime.parse(EARLIEST_HD_WALLET_DATE);

          if (syncDate == null || syncDate.isBefore(earliestHDWalletDate)) {
            syncDate = earliestHDWalletDate;
          }

          log.debug("Syncing wallet from date {}", syncDate);
          if (syncDate != null) {
            synchroniseWallet(Optional.of(syncDate.toDate()));
          }
        }
      }
    }
  }

  /**
   * Load a wallet from a file and decrypt it
   * (but don't hook it up to the Bitcoin network or sync it)
   *
   * @param walletFile wallet file to load
   * @param password   password to use to decrypt the wallet
   *
   * @return the loaded wallet
   *
   * @throws IOException
   * @throws UnreadableWalletException
   */
  public Wallet loadWalletFromFile(File walletFile, CharSequence password) throws IOException, UnreadableWalletException {

    // Read the encrypted file in and decrypt it.
    byte[] encryptedWalletBytes = Files.toByteArray(walletFile);

    Preconditions.checkNotNull(encryptedWalletBytes, "'encryptedWalletBytes' must be present");

    log.trace("Encrypted wallet bytes after load:\n{}", Utils.HEX.encode(encryptedWalletBytes));
    log.debug("Loaded bytes: {}", encryptedWalletBytes.length);

    KeyCrypterScrypt keyCrypterScrypt = new KeyCrypterScrypt(EncryptedFileReaderWriter.makeScryptParameters(SCRYPT_SALT));
    KeyParameter keyParameter = keyCrypterScrypt.deriveKey(password);

    // Decrypt the wallet bytes
    byte[] decryptedBytes = AESUtils.decrypt(encryptedWalletBytes, keyParameter, AES_INITIALISATION_VECTOR);

    InputStream inputStream = new ByteArrayInputStream(decryptedBytes);

    Protos.Wallet walletProto = WalletProtobufSerializer.parseToProto(inputStream);

    WalletExtension[] walletExtensions = new WalletExtension[]{new SendFeeDtoWalletExtension(), new MatcherResponseWalletExtension()};
    Wallet wallet = new WalletProtobufSerializer().readWallet(BitcoinNetwork.current().get(), walletExtensions, walletProto);
    wallet.setKeychainLookaheadSize(LOOK_AHEAD_SIZE);

    // Too much information is revealed for debug
    System.out.println("WalletManager#loadWalletFromfile: Just loaded wallet:\n" + wallet.toString());

    return wallet;
  }

  /**
   * <p>Load up an encrypted Wallet from a specified wallet directory.</p>
   * <p>Reduced visibility for testing</p>
   *
   * @param walletDirectory The wallet directory containing the various wallet files to load
   * @param password        The credentials to use to decrypt the wallet
   *
   * @return Wallet - the loaded wallet
   *
   * @throws WalletLoadException    If the wallet could not be loaded
   * @throws WalletVersionException If the wallet has an unsupported version number
   */
  WalletSummary loadFromWalletDirectory(File walletDirectory, CharSequence password) throws WalletLoadException, WalletVersionException {

    Preconditions.checkNotNull(walletDirectory, "'walletDirectory' must be present");
    Preconditions.checkNotNull(password, "'credentials' must be present");
    verifyWalletDirectory(walletDirectory);

    try {
      String walletFilenameNoAESSuffix = walletDirectory.getAbsolutePath() + File.separator + MBHD_WALLET_NAME;
      File walletFile = new File(walletFilenameNoAESSuffix + MBHD_AES_SUFFIX);
      WalletId walletId = parseWalletFilename(walletFile.getAbsolutePath());

      if (walletFile.exists() && isWalletSerialised(walletFile)) {
        // Serialised wallets are no longer supported.
        throw new WalletLoadException(
          "Could not load wallet '"
            + walletFile
            + "'. Serialized wallets are no longer supported."
        );
      }

      Wallet wallet;

      try {
        wallet = loadWalletFromFile(walletFile, password);
      } catch (WalletVersionException wve) {
        // We want this exception to propagate out.
        // Don't bother trying to load the rolling backups as they will most likely be an unreadable version too.
        throw wve;
      } catch (Exception e) {
        // Log the initial error
        log.error(e.getClass().getCanonicalName() + " " + e.getMessage(), e);
        System.out.println("WalletManager error: " + e.getClass().getCanonicalName() + " " + e.getMessage());

        // Try loading one of the rolling backups - this will send a BackupWalletLoadedEvent containing the initial error
        // If the rolling backups don't load then loadRollingBackup will throw a WalletLoadException which will propagate out
        wallet = BackupManager.INSTANCE.loadRollingBackup(walletId, password);
      }

      // Create the wallet summary with its wallet
      WalletSummary walletSummary = getOrCreateWalletSummary(walletDirectory, walletId);
      walletSummary.setWallet(wallet);
      walletSummary.setWalletFile(new File(walletFilenameNoAESSuffix));
      walletSummary.setPassword(password);

<<<<<<< HEAD
      log.debug("Loaded the wallet from {} successfully", walletDirectory);
      log.debug("Wallet:{}", wallet);
=======
      log.debug("Successfully loaded the wallet from:\n'{}'", walletDirectory.getAbsolutePath());

>>>>>>> 3bffa07f
      return walletSummary;

    } catch (WalletVersionException wve) {
      // We want this to propagate out as is
      throw wve;
    } catch (Exception e) {
      throw new WalletLoadException(e.getMessage(), e);
    }
  }

  /**
   * Set up auto-save on the wallet.
   * This ensures the wallet is saved on modification
   * The listener has a 'after save' callback which ensures rolling backups and local/ cloud backups are also saved where necessary
   *
   * @param wallet The wallet to add the autosave listener to
   * @param file   The file to add the autoSaveListener to - this should be WITHOUT the AES suffix
   */
  private void addAutoSaveListener(Wallet wallet, File file) {
    if (file != null) {
      WalletAutoSaveListener walletAutoSaveListener = new WalletAutoSaveListener();
      wallet.autosaveToFile(file, AUTO_SAVE_DELAY, TimeUnit.MILLISECONDS, walletAutoSaveListener);
      log.debug("WalletAutoSaveListener {} on file {} just added to wallet {}", System.identityHashCode(this), file.getAbsolutePath(), System.identityHashCode(wallet));
    } else {
      log.debug("Not adding autoSaveListener to wallet {} as no wallet file is specified", System.identityHashCode(wallet));
    }
  }

  private void synchroniseWallet(final Optional<Date> syncDateOptional) {
    log.debug("Synchronise wallet called with syncDate {}", syncDateOptional);

    if (walletExecutorService == null) {
      walletExecutorService = SafeExecutors.newSingleThreadExecutor("sync-wallet");
    }

    // Start the Bitcoin network synchronization operation
    ListenableFuture future = walletExecutorService.submit(
      new Callable<Boolean>() {

        @Override
        public Boolean call() throws Exception {
          log.debug("synchroniseWallet  called with replay date {}", syncDateOptional);

          // Replay wallet - this also bounces the Bitcoin network connection
          CoreServices.getOrCreateBitcoinNetworkService().replayWallet(InstallationManager.getOrCreateApplicationDataDirectory(), syncDateOptional);
          return true;

        }

      });
    Futures.addCallback(
      future, new FutureCallback() {
        @Override
        public void onSuccess(@Nullable Object result) {
          // Do nothing this just means that the block chain download has begun
          log.debug("Sync has begun");

        }

        @Override
        public void onFailure(Throwable t) {
          // Have a failure
          log.debug("Sync failed, error was " + t.getClass().getCanonicalName() + " " + t.getMessage());

        }
      });
  }

  /**
   * @param walletFile the wallet to test serialisation for
   *
   * @return true if the wallet file specified is serialised (this format is no longer supported)
   */
  private boolean isWalletSerialised(File walletFile) {

    Preconditions.checkNotNull(walletFile, "'walletFile' must be present");
    Preconditions.checkState(walletFile.isFile(), "'walletFile' must be a file");

    boolean isWalletSerialised = false;
    InputStream stream = null;
    try {
      // Determine what kind of wallet stream this is: Java serialization or protobuf format
      stream = new BufferedInputStream(new FileInputStream(walletFile));
      isWalletSerialised = stream.read() == 0xac && stream.read() == 0xed;
    } catch (IOException e) {
      log.error(e.getClass().getCanonicalName() + " " + e.getMessage());
    } finally {
      if (stream != null) {
        try {
          stream.close();
        } catch (IOException e) {
          log.error(e.getClass().getCanonicalName() + " " + e.getMessage());
        }
      }
    }
    return isWalletSerialised;
  }

  /**
   * Create the name of the directory in which the wallet is stored
   *
   * @param walletId The wallet id to use (e.g. "11111111-22222222-33333333-44444444-55555555")
   *
   * @return A wallet root
   */
  public static String createWalletRoot(WalletId walletId) {
    return WALLET_DIRECTORY_PREFIX + WALLET_ID_SEPARATOR + walletId.toFormattedString();
  }

  /**
   * <p>Get or create the sub-directory of the given application directory with the given wallet root</p>
   *
   * @param applicationDataDirectory The application data directory containing the wallet
   * @param walletRoot               The wallet root from which to make a sub-directory (e.g. "mbhd-11111111-22222222-33333333-44444444-55555555")
   *
   * @return The directory composed of parent directory plus the wallet root
   *
   * @throws IllegalStateException if wallet could not be created
   */
  public static File getOrCreateWalletDirectory(File applicationDataDirectory, String walletRoot) {

    // Create wallet directory under application directory
    File walletDirectory = SecureFiles.verifyOrCreateDirectory(applicationDataDirectory, walletRoot);

    // Sanity check the wallet directory name and existence
    verifyWalletDirectory(walletDirectory);

    return walletDirectory;
  }

  /**
   * @param filterHardWallets True if "hard" wallets are to be filtered out
   *
   * @return A list of wallet summaries based on the current application directory contents (never null)
   */
  public static List<WalletSummary> getWalletSummaries(boolean filterHardWallets) {

    List<File> walletDirectories = findWalletDirectories(InstallationManager.getOrCreateApplicationDataDirectory());
    Optional<String> walletRoot = INSTANCE.getCurrentWalletRoot();
    return findWalletSummaries(walletDirectories, walletRoot);

  }

  /**
   * <p>Work out what wallets are available in a directory (typically the user data directory).
   * This is achieved by looking for directories with a name like <code>"mbhd-walletId"</code>
   *
   * @param directoryToSearch The directory to search
   *
   * @return A list of files of wallet directories (never null)
   */
  public static List<File> findWalletDirectories(File directoryToSearch) {

    Preconditions.checkNotNull(directoryToSearch);

    File[] files = directoryToSearch.listFiles();
    List<File> walletDirectories = Lists.newArrayList();

    // Look for file names with format "mbhd"-"walletId" and are not empty
    if (files != null) {
      for (File file : files) {
        if (file.isDirectory()) {
          String filename = file.getName();
          if (filename.matches(REGEX_FOR_WALLET_DIRECTORY)) {
            // The name matches so add it
            walletDirectories.add(file);
          }
        }
      }
    }

    return walletDirectories;
  }

  /**
   * <p>Find Wallet summaries for all the wallet directories provided</p>
   *
   * @param walletDirectories The candidate wallet directory references
   * @param walletRoot        The wallet root of the first entry
   *
   * @return A list of wallet summaries (never null)
   */
  public static List<WalletSummary> findWalletSummaries(List<File> walletDirectories, Optional walletRoot) {

    Preconditions.checkNotNull(walletDirectories, "'walletDirectories' must be present");

    List<WalletSummary> walletList = Lists.newArrayList();
    for (File walletDirectory : walletDirectories) {
      if (walletDirectory.isDirectory()) {
        String directoryName = walletDirectory.getName();
        if (directoryName.matches(REGEX_FOR_WALLET_DIRECTORY)) {

          // The name matches so process it
          WalletId walletId = new WalletId(directoryName.substring(MBHD_WALLET_PREFIX.length() + 1));
          WalletSummary walletSummary = getOrCreateWalletSummary(walletDirectory, walletId);

          // Check if the wallet root is present and matches the file name
          if (walletRoot.isPresent() && directoryName.equals(walletRoot.get())) {
            walletList.add(0, walletSummary);
          } else {
            walletList.add(walletSummary);
          }
        }
      }
    }

    return walletList;
  }


  /**
   * Get the balance of the current wallet (this does not include a decrement due to the BRIT fees)
   * This is Optional.absent() if there is no wallet
   */
  public Optional<Coin> getCurrentWalletBalance() {
    Optional<WalletSummary> currentWalletSummary = getCurrentWalletSummary();
    if (currentWalletSummary.isPresent()) {
      // Use the real wallet data
      return Optional.of(currentWalletSummary.get().getWallet().getBalance());
    } else {
      // Unknown at this time
      return Optional.absent();
    }
  }

  /**
   * @return The BRIT fee state for the current wallet - this includes things like how much is
   * currently owed to BRIT
   */
  public Optional<FeeState> calculateBRITFeeState() {

    if (feeService == null) {
      feeService = CoreServices.createFeeService();
    }

    if (getCurrentWalletSummary() != null && getCurrentWalletSummary().isPresent()) {
      Wallet wallet = getCurrentWalletSummary().get().getWallet();

      // Set the transaction sent by self provider to use TransactionInfos
      TransactionSentBySelfProvider transactionSentBySelfProvider = new TransactionInfoSentBySelfProvider(getCurrentWalletSummary().get().getWalletId());
      feeService.setTransactionSentBySelfProvider(transactionSentBySelfProvider);

      File applicationDataDirectory = InstallationManager.getOrCreateApplicationDataDirectory();
      Optional<File> walletFileOptional = getCurrentWalletFile(applicationDataDirectory);
      if (walletFileOptional.isPresent()) {
        log.debug("Wallet file prior to calculateFeeState is " + walletFileOptional.get().length() + " bytes");
      }
      Optional<FeeState> feeState = Optional.of(feeService.calculateFeeState(wallet, false));
      if (walletFileOptional.isPresent()) {
        log.debug("Wallet file after to calculateFeeState is " + walletFileOptional.get().length() + " bytes");
      }

      return feeState;
    } else {
      return Optional.absent();
    }
  }

  /**
   * @return The current wallet summary (present only if a wallet has been unlocked)
   */
  public Optional<WalletSummary> getCurrentWalletSummary() {
    return currentWalletSummary;
  }

  /**
   * @param walletSummary The current wallet summary (null if a reset is required)
   */
  public void setCurrentWalletSummary(WalletSummary walletSummary) {

    if (walletSummary != null && walletSummary.getWallet() != null) {

      // Remove the previous WalletEventListener
      walletSummary.getWallet().removeEventListener(this);

      // Add the wallet event listener
      walletSummary.getWallet().addEventListener(this);
    }

    this.currentWalletSummary = Optional.fromNullable(walletSummary);

  }

  /**
   * @return The current wallet file (e.g. "/User/example/Application Support/MultiBitHD/mbhd-1111-2222-3333-4444/mbhd.wallet")
   */
  public Optional<File> getCurrentWalletFile(File applicationDataDirectory) {

    if (applicationDataDirectory != null && currentWalletSummary.isPresent()) {

      String walletFilename =
        applicationDataDirectory
          + File.separator
          + WALLET_DIRECTORY_PREFIX
          + WALLET_ID_SEPARATOR
          + currentWalletSummary.get().getWalletId().toFormattedString()
          + File.separator
          + MBHD_WALLET_NAME;
      return Optional.of(new File(walletFilename));

    } else {
      return Optional.absent();
    }

  }

  /**
   * @return The current wallet summary file (e.g. "/User/example/Application Support/MultiBitHD/mbhd-1111-2222-3333-4444/mbhd.yaml")
   */
  public Optional<File> getCurrentWalletSummaryFile(File applicationDataDirectory) {

    if (applicationDataDirectory != null && currentWalletSummary.isPresent()) {

      String walletFilename =
        applicationDataDirectory
          + File.separator
          + WALLET_DIRECTORY_PREFIX
          + WALLET_ID_SEPARATOR
          + currentWalletSummary.get().getWalletId().toFormattedString()
          + File.separator
          + MBHD_SUMMARY_NAME;
      return Optional.of(new File(walletFilename));

    } else {
      return Optional.absent();
    }

  }

  /**
   * @param walletDirectory The wallet directory containing the various wallet files
   *
   * @return A wallet summary file
   */
  public static File getOrCreateWalletSummaryFile(File walletDirectory) {
    return SecureFiles.verifyOrCreateFile(walletDirectory, MBHD_SUMMARY_NAME);
  }

  /**
   * @return The current wallet root as defined in the configuration, or absent
   */
  public Optional<String> getCurrentWalletRoot() {
    return Optional.fromNullable(Configurations.currentConfiguration.getWallet().getCurrentWalletRoot());
  }

  /**
   * @param walletSummary The wallet summary to write
   */
  public static void updateWalletSummary(File walletSummaryFile, WalletSummary walletSummary) {

    // Persist the new configuration
    try (FileOutputStream fos = new FileOutputStream(walletSummaryFile)) {

      Yaml.writeYaml(fos, walletSummary);

    } catch (IOException e) {
      ExceptionHandler.handleThrowable(e);
    }
  }

  /**
   * @param walletDirectory The wallet directory to read
   *
   * @return The wallet summary if present, or a default if not
   */
  public static WalletSummary getOrCreateWalletSummary(File walletDirectory, WalletId walletId) {

    log.debug("getOrCreateWalletSummary called");
    verifyWalletDirectory(walletDirectory);

    Optional<WalletSummary> walletSummaryOptional = Optional.absent();

    File walletSummaryFile = new File(walletDirectory.getAbsolutePath() + File.separator + MBHD_SUMMARY_NAME);
    if (walletSummaryFile.exists()) {
      try (InputStream is = new FileInputStream(walletSummaryFile)) {
        // Load configuration (providing a default if none exists)
        walletSummaryOptional = Yaml.readYaml(is, WalletSummary.class);
      } catch (IOException e) {
        // A full stack trace is too much here
        log.warn("Could not read wallet summary:\n'{}'\nException: {}", walletDirectory.getAbsolutePath(), e.getMessage());
      }
    }

    final WalletSummary walletSummary;
    if (walletSummaryOptional.isPresent()) {
      walletSummary = walletSummaryOptional.get();
    } else {
      walletSummary = new WalletSummary();
      // TODO No localiser available in core to localise core_default_wallet_name.
      String shortWalletDirectory = walletDirectory.getName().substring(0, 13); // The mbhd and the first group of digits
      walletSummary.setName("Wallet (" + shortWalletDirectory + "...)");
      walletSummary.setNotes("");
    }
    walletSummary.setWalletId(walletId);

    log.debug("Wallet info: The number of external keys is now {}", walletSummary.getWallet() == null ? 0 : walletSummary.getWallet().getActiveKeychain().getIssuedExternalKeys());

    return walletSummary;

  }

  /**
   * Write the encrypted wallet credentials and backup AES key to the wallet configuration.
   * You probably want to save it afterwards with an updateSummary
   */
  public static void writeEncryptedPasswordAndBackupKey(WalletSummary walletSummary, byte[] seed, String password) throws NoSuchAlgorithmException {
    // Save the wallet credentials, AES encrypted with a key derived from the wallet seed
    KeyParameter seedDerivedAESKey = org.multibit.hd.core.crypto.AESUtils.createAESKey(seed, SCRYPT_SALT);
    byte[] passwordBytes = password.getBytes(Charsets.UTF_8);

    byte[] paddedPasswordBytes = padPasswordBytes(passwordBytes);
    byte[] encryptedPaddedPassword = org.multibit.hd.brit.crypto.AESUtils.encrypt(paddedPasswordBytes, seedDerivedAESKey, AES_INITIALISATION_VECTOR);
    walletSummary.setEncryptedPassword(encryptedPaddedPassword);

    // Save the backupAESKey, AES encrypted with a key generated from the wallet credentials
    KeyParameter walletPasswordDerivedAESKey = org.multibit.hd.core.crypto.AESUtils.createAESKey(passwordBytes, SCRYPT_SALT);
    byte[] encryptedBackupAESKey = org.multibit.hd.brit.crypto.AESUtils.encrypt(seedDerivedAESKey.getKey(), walletPasswordDerivedAESKey, AES_INITIALISATION_VECTOR);
    walletSummary.setEncryptedBackupKey(encryptedBackupAESKey);
  }

  /**
   * @param walletDirectory The candidate wallet directory (e.g. "/User/example/Application Support/MultiBitHD/mbhd-11111111-22222222-33333333-44444444-55555555")
   *
   * @throws IllegalStateException If the wallet directory is malformed
   */
  private static void verifyWalletDirectory(File walletDirectory) {

    log.trace("Verifying wallet directory: '{}'", walletDirectory.getAbsolutePath());

    Preconditions.checkState(walletDirectory.isDirectory(), "'walletDirectory' must be a directory: '" + walletDirectory.getAbsolutePath() + "'");

    // Use the pre-compiled regex
    boolean result = walletDirectoryPattern.matcher(walletDirectory.getName()).matches();

    Preconditions.checkState(result, "'walletDirectory' is not named correctly: '" + walletDirectory.getAbsolutePath() + "'");

    log.trace("Wallet directory verified ok");

  }

  /**
   * Method to determine whether a message is 'mine', meaning an existing address in the current wallet
   *
   * @param address The address to test for wallet inclusion
   *
   * @return true if address is in current wallet, false otherwise
   */
  public boolean isAddressMine(Address address) {
    try {

      Optional<WalletSummary> walletSummaryOptional = WalletManager.INSTANCE.getCurrentWalletSummary();

      if (walletSummaryOptional.isPresent()) {
        WalletSummary walletSummary = walletSummaryOptional.get();

        Wallet wallet = walletSummary.getWallet();
        ECKey signingKey = wallet.findKeyFromPubHash(address.getHash160());

        return signingKey != null;
      } else {
        // No wallet present
        return false;
      }
    } catch (Exception e) {
      // Some other problem
      return false;
    }
  }

  /**
   * @return True if current wallet is unlocked and represents a Trezor "hard" wallet
   */
  public boolean isUnlockedTrezorHardWallet() {
    try {

      Optional<WalletSummary> walletSummaryOptional = WalletManager.INSTANCE.getCurrentWalletSummary();

      if (walletSummaryOptional.isPresent()) {
        WalletSummary walletSummary = walletSummaryOptional.get();

        return WalletType.TREZOR_HARD_WALLET.equals(walletSummary.getWalletType());

      } else {
        // No wallet present
        return false;
      }
    } catch (Exception e) {
      // Some other problem
      return false;
    }
  }

  /**
   * <p>Method to sign a message</p>
   *
   * @param addressText    Text address to use to sign (makes UI Address conversion code DRY)
   * @param messageText    The message to sign
   * @param walletPassword The wallet credentials
   *
   * @return A "sign message result" describing the outcome
   */
  public SignMessageResult signMessage(String addressText, String messageText, String walletPassword) {
    if (Strings.isNullOrEmpty(addressText)) {
      return new SignMessageResult(Optional.<String>absent(), false, CoreMessageKey.SIGN_MESSAGE_ENTER_ADDRESS, null);
    }

    if (Strings.isNullOrEmpty(messageText)) {
      return new SignMessageResult(Optional.<String>absent(), false, CoreMessageKey.SIGN_MESSAGE_ENTER_MESSAGE, null);
    }

    if (Strings.isNullOrEmpty(walletPassword)) {
      return new SignMessageResult(Optional.<String>absent(), false, CoreMessageKey.SIGN_MESSAGE_ENTER_PASSWORD, null);
    }

    try {
      Address signingAddress = new Address(BitcoinNetwork.current().get(), addressText);

      Optional<WalletSummary> walletSummaryOptional = WalletManager.INSTANCE.getCurrentWalletSummary();

      if (walletSummaryOptional.isPresent()) {
        WalletSummary walletSummary = walletSummaryOptional.get();

        Wallet wallet = walletSummary.getWallet();

        ECKey signingKey = wallet.findKeyFromPubHash(signingAddress.getHash160());
        if (signingKey != null) {
          if (signingKey.getKeyCrypter() != null) {
            KeyParameter aesKey = signingKey.getKeyCrypter().deriveKey(walletPassword);
            ECKey decryptedSigningKey = signingKey.decrypt(aesKey);

            String signatureBase64 = decryptedSigningKey.signMessage(messageText);
            return new SignMessageResult(Optional.of(signatureBase64), true, CoreMessageKey.SIGN_MESSAGE_SUCCESS, null);
          } else {
            // The signing key is not encrypted but it should be
            return new SignMessageResult(Optional.<String>absent(), false, CoreMessageKey.SIGN_MESSAGE_SIGNING_KEY_NOT_ENCRYPTED, null);
          }
        } else {
          // No signing key found.
          return new SignMessageResult(Optional.<String>absent(), false, CoreMessageKey.SIGN_MESSAGE_NO_SIGNING_KEY, new Object[]{addressText});
        }
      } else {
        return new SignMessageResult(Optional.<String>absent(), false, CoreMessageKey.SIGN_MESSAGE_NO_WALLET, null);
      }
    } catch (KeyCrypterException e) {
      return new SignMessageResult(Optional.<String>absent(), false, CoreMessageKey.SIGN_MESSAGE_NO_PASSWORD, null);
    } catch (Exception e) {
      e.printStackTrace();
      return new SignMessageResult(Optional.<String>absent(), false, CoreMessageKey.SIGN_MESSAGE_FAILURE, null);
    }
  }

  /**
   * <p>Method to verify a message</p>
   *
   * @param addressText   Text address to use to sign (makes UI Address conversion code DRY)
   * @param messageText   The message to sign
   * @param signatureText The signature text (can include CRLF characters which will be stripped)
   *
   * @return A "verify message result" describing the outcome
   */
  public VerifyMessageResult verifyMessage(String addressText, String messageText, String signatureText) {
    if (Strings.isNullOrEmpty(addressText)) {
      return new VerifyMessageResult(false, CoreMessageKey.VERIFY_MESSAGE_ENTER_ADDRESS, null);
    }

    if (Strings.isNullOrEmpty(messageText)) {
      return new VerifyMessageResult(false, CoreMessageKey.VERIFY_MESSAGE_ENTER_MESSAGE, null);
    }

    if (Strings.isNullOrEmpty(signatureText)) {
      return new VerifyMessageResult(false, CoreMessageKey.VERIFY_MESSAGE_ENTER_SIGNATURE, null);
    }

    try {
      Address signingAddress = new Address(BitcoinNetwork.current().get(), addressText);

      // Strip CRLF from signature text
      signatureText = signatureText.replaceAll("\n", "").replaceAll("\r", "");

      ECKey key = ECKey.signedMessageToKey(messageText, signatureText);
      Address gotAddress = key.toAddress(BitcoinNetwork.current().get());
      if (signingAddress.equals(gotAddress)) {
        return new VerifyMessageResult(true, CoreMessageKey.VERIFY_MESSAGE_VERIFY_SUCCESS, null);
      } else {
        return new VerifyMessageResult(false, CoreMessageKey.VERIFY_MESSAGE_VERIFY_FAILURE, null);
      }

    } catch (Exception e) {
      e.printStackTrace();
      return new VerifyMessageResult(false, CoreMessageKey.VERIFY_MESSAGE_FAILURE, null);
    }
  }

  /**
   * Password short passwords with extra bytes - this is done so that the existence of short passwords is not leaked by
   * the length of the encrypted credentials (which is always a multiple of the AES block size (16 bytes).
   *
   * @param passwordBytes the credentials bytes to pad
   *
   * @return paddedPasswordBytes - this is guaranteed to be longer than 48 bytes. Byte 0 indicates the number of padding bytes,
   * which are random bytes stored from byte 1 to byte <number of padding bytes). The real credentials is stored int he remaining bytes
   */
  public static byte[] padPasswordBytes(byte[] passwordBytes) {
    if (passwordBytes.length > AESUtils.BLOCK_LENGTH * 3) {
      // No padding required - add a zero to the beginning of the credentials bytes (to indicate no padding bytes)
      return Bytes.concat(new byte[]{(byte) 0x0}, passwordBytes);
    } else {
      if (passwordBytes.length > AESUtils.BLOCK_LENGTH * 2) {
        // Pad with 16 random bytes
        byte[] paddingBytes = new byte[16];
        random.nextBytes(paddingBytes);
        return Bytes.concat(new byte[]{(byte) 0x10}, paddingBytes, passwordBytes);
      } else {
        if (passwordBytes.length > AESUtils.BLOCK_LENGTH) {
          // Pad with 32 random bytes
          byte[] paddingBytes = new byte[32];
          random.nextBytes(paddingBytes);
          return Bytes.concat(new byte[]{(byte) 0x20}, paddingBytes, passwordBytes);
        } else {
          // Pad with 48 random bytes
          byte[] paddingBytes = new byte[48];
          random.nextBytes(paddingBytes);
          return Bytes.concat(new byte[]{(byte) 0x30}, paddingBytes, passwordBytes);
        }
      }
    }
  }

  /**
   * Unpad credentials bytes, removing the random prefix bytes length marker byte and te random bytes themselves
   */
  public static byte[] unpadPasswordBytes(byte[] paddedPasswordBytes) {
    Preconditions.checkNotNull(paddedPasswordBytes);
    Preconditions.checkState(paddedPasswordBytes.length > 0);

    // Get the length of the pad
    int lengthOfPad = (int) paddedPasswordBytes[0];

    if (lengthOfPad > paddedPasswordBytes.length - 1) {
      throw new IllegalStateException("Stored encrypted credentials is not in the correct format");
    }
    return Arrays.copyOfRange(paddedPasswordBytes, 1 + lengthOfPad, paddedPasswordBytes.length);
  }

  /**
   * Generate the DeterministicKey from the private master key for a Trezor  wallet
   * <p/>
   * For a real Trezor device this will be the result of a GetPublicKey of the M/44'/0'/0' path, received as an xpub and then converted to a DeterministicKey
   *
   * @param privateMasterKey the private master key derived from the wallet seed
   *
   * @return the public only DeterministicSeed corresponding to the root Trezor wallet node e.g. M/44'/0'/0'
   */
  public static DeterministicKey generateTrezorWalletRootNode(DeterministicKey privateMasterKey) {
    DeterministicKey key_m_44h = HDKeyDerivation.deriveChildKey(privateMasterKey, new ChildNumber(44 | ChildNumber.HARDENED_BIT));
    log.debug("key_m_44h deterministic key = " + key_m_44h);

    DeterministicKey key_m_44h_0h = HDKeyDerivation.deriveChildKey(key_m_44h, ChildNumber.ZERO_HARDENED);
    log.debug("key_m_44h_0h deterministic key = " + key_m_44h_0h);

    DeterministicKey key_m_44h_0h_0h = HDKeyDerivation.deriveChildKey(key_m_44h_0h, ChildNumber.ZERO_HARDENED);
    log.debug("key_m_44h_0h_0h = " + key_m_44h_0h_0h);

    return key_m_44h_0h_0h;
  }

  /**
   * @param shutdownType The shutdown type
   */
  public void shutdownNow(ShutdownEvent.ShutdownType shutdownType) {

    log.debug("Received shutdown: {}", shutdownType.name());
    currentWalletSummary = Optional.absent();

  }

  /**
   * <p>Save the current wallet to application directory, create a rolling backup and a cloud backup</p>
   */
  public void saveWallet() {

    // Save the current wallet immediately
    if (getCurrentWalletSummary().isPresent()) {

      WalletSummary walletSummary = WalletManager.INSTANCE.getCurrentWalletSummary().get();
      WalletId walletId = walletSummary.getWalletId();
      log.debug("Saving wallet with id : {}, height : {}", walletId, walletSummary.getWallet().getLastBlockSeenHeight());

      try {
        File applicationDataDirectory = InstallationManager.getOrCreateApplicationDataDirectory();
        File currentWalletFile = WalletManager.INSTANCE.getCurrentWalletFile(applicationDataDirectory).get();

        walletSummary.getWallet().saveToFile(currentWalletFile);
        File encryptedAESCopy = EncryptedFileReaderWriter.makeAESEncryptedCopyAndDeleteOriginal(currentWalletFile, walletSummary.getPassword());

        log.debug(
          "Created AES encrypted wallet as file:\n'{}'\nSize: {} bytes", encryptedAESCopy == null ? "null" : encryptedAESCopy.getAbsolutePath(),
          encryptedAESCopy == null ? "null" : encryptedAESCopy.length());

        BackupService backupService = CoreServices.getOrCreateBackupService();
        backupService.rememberWalletSummaryAndPasswordForRollingBackup(walletSummary, walletSummary.getPassword());
        backupService.rememberWalletIdAndPasswordForLocalZipBackup(walletSummary.getWalletId(), walletSummary.getPassword());
        backupService.rememberWalletIdAndPasswordForCloudZipBackup(walletSummary.getWalletId(), walletSummary.getPassword());

      } catch (IOException ioe) {
        log.error("Could not write wallet and backups for wallet with id '" + walletId + "' successfully. The error was '" + ioe.getMessage() + "'");
      }
    }

  }

  /**
   * Closes the wallet
   */
  public void closeWallet() {

    if (WalletManager.INSTANCE.getCurrentWalletSummary().isPresent()) {
      try {
        Wallet wallet = WalletManager.INSTANCE.getCurrentWalletSummary().get().getWallet();
        log.debug("Shutdown wallet autosave at height: {} ", wallet.getLastBlockSeenHeight());
        wallet.shutdownAutosaveAndWait();
      } catch (IllegalStateException ise) {
        // If there is no autosaving set up yet then that is ok
        if (!ise.getMessage().contains("Auto saving not enabled.")) {
          throw ise;
        }
      }
    } else {
      log.info("No current wallet summary to provide wallet");
    }

  }


}<|MERGE_RESOLUTION|>--- conflicted
+++ resolved
@@ -749,13 +749,9 @@
       walletSummary.setWalletFile(new File(walletFilenameNoAESSuffix));
       walletSummary.setPassword(password);
 
-<<<<<<< HEAD
       log.debug("Loaded the wallet from {} successfully", walletDirectory);
       log.debug("Wallet:{}", wallet);
-=======
-      log.debug("Successfully loaded the wallet from:\n'{}'", walletDirectory.getAbsolutePath());
-
->>>>>>> 3bffa07f
+
       return walletSummary;
 
     } catch (WalletVersionException wve) {
